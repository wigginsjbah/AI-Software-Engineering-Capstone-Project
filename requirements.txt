--- conflicted
+++ resolved
@@ -33,68 +33,36 @@
 numpy>=2.0.0,<3.0.0
 scipy>=1.11.0,<2.0.0
 
-<<<<<<< HEAD
-=======
-<<<<<<< HEAD
->>>>>>> 98794002
 # Database - Data persistence
 sqlalchemy>=2.0.0,<3.0.0
 alembic>=1.12.0,<2.0.0
 aiosqlite>=0.19.0,<1.0.0
 # PostgreSQL support (optional)
 psycopg2-binary>=2.9.0,<3.0.0
-<<<<<<< HEAD
-=======
-=======
-# Data processing
-pandas>=2.2.0
-faker==20.1.0
->>>>>>> main
->>>>>>> 98794002
 
 # Data processing - Business intelligence
-pandas>=2.0.0,<3.0.0
-faker>=20.0.0,<25.0.0
+pandas>=2.2.0,<3.0.0
+faker>=20.1.0,<25.0.0
 
 # HTTP and API - External integrations  
 httpx>=0.25.0,<1.0.0
 requests>=2.31.0,<3.0.0
 
-<<<<<<< HEAD
-=======
-<<<<<<< HEAD
->>>>>>> 98794002
 # Environment and configuration - Settings management
 python-dotenv>=1.0.0,<2.0.0
 pydantic-settings>=2.1.0,<3.0.0
 
 # Testing - Quality assurance
-pytest>=7.4.0,<8.0.0
-pytest-asyncio>=0.21.0,<1.0.0
+pytest>=7.4.3,<8.0.0
+pytest-asyncio>=0.21.1,<1.0.0
 
 # Development tools - Code quality
 black>=23.0.0,<25.0.0
 flake8>=6.0.0,<7.0.0
 mypy>=1.7.0,<2.0.0
-<<<<<<< HEAD
-=======
-=======
-# Testing
-pytest>=7.4.3
-pytest-asyncio>=0.21.1
-
-# Development
-black>=23.11.0
-flake8>=6.1.0
-mypy>=1.7.1
-
-# Frontend (if using Streamlit)
-streamlit>=1.28.2
->>>>>>> main
->>>>>>> 98794002
 
 # Frontend - User interface (optional)
-streamlit>=1.28.0,<2.0.0
+streamlit>=1.28.2,<2.0.0
 
 # Logging and monitoring - Observability
 loguru>=0.7.0,<1.0.0
